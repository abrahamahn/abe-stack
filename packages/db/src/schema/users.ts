--- conflicted
+++ resolved
@@ -1,11 +1,8 @@
-import { pgTable, uuid, text, timestamp } from 'drizzle-orm/pg-core';
+import { pgTable, text, timestamp, uuid } from 'drizzle-orm/pg-core';
 
 // User roles - kept in sync with packages/shared/src/contracts/index.ts
-<<<<<<< HEAD
-export const USER_ROLES = ['user', 'admin'] as const;
-=======
+
 export const USER_ROLES = ['user', 'admin', 'moderator'] as const;
->>>>>>> e3b3d3f3
 export type UserRole = (typeof USER_ROLES)[number];
 
 export const users = pgTable('users', {
